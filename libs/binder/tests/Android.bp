//
// Copyright (C) 2014 The Android Open Source Project
//
// Licensed under the Apache License, Version 2.0 (the "License");
// you may not use this file except in compliance with the License.
// You may obtain a copy of the License at
//
//      http://www.apache.org/licenses/LICENSE-2.0
//
// Unless required by applicable law or agreed to in writing, software
// distributed under the License is distributed on an "AS IS" BASIS,
// WITHOUT WARRANTIES OR CONDITIONS OF ANY KIND, either express or implied.
// See the License for the specific language governing permissions and
// limitations under the License.
//

package {
    // See: http://go/android-license-faq
    // A large-scale-change added 'default_applicable_licenses' to import
    // all of the 'license_kinds' from "frameworks_native_license"
    // to get the below license kinds:
    //   SPDX-license-identifier-Apache-2.0
    default_applicable_licenses: ["frameworks_native_license"],
}

cc_defaults {
    name: "binder_test_defaults",
    cflags: [
        "-Wall",
        "-Werror",
    ],
}

cc_test {
    name: "binderDriverInterfaceTest_IPC_32",
    defaults: ["binder_test_defaults"],
    srcs: ["binderDriverInterfaceTest.cpp"],
    header_libs: ["libbinder_headers"],
    compile_multilib: "32",
    multilib: {
        lib32: {
            suffix: "",
        },
    },
    cflags: ["-DBINDER_IPC_32BIT=1"],
    test_suites: ["vts"],
}

cc_test {
    name: "binderDriverInterfaceTest",
    defaults: ["binder_test_defaults"],
    product_variables: {
        binder32bit: {
            cflags: ["-DBINDER_IPC_32BIT=1"],
        },
    },
    header_libs: ["libbinder_headers"],
    srcs: ["binderDriverInterfaceTest.cpp"],
    test_suites: [
        "device-tests",
        "vts",
    ],
}

cc_test {
    name: "binderLibTest_IPC_32",
    defaults: ["binder_test_defaults"],
    srcs: ["binderLibTest.cpp"],
    shared_libs: [
        "libbase",
        "libbinder",
        "liblog",
        "libutils",
    ],
    static_libs: [
        "libgmock",
    ],
    compile_multilib: "32",
    multilib: {
        lib32: {
            suffix: "",
        },
    },
    cflags: ["-DBINDER_IPC_32BIT=1"],
    test_suites: ["vts"],
    require_root: true,
}

// unit test only, which can run on host and doesn't use /dev/binder
cc_test {
    name: "binderUnitTest",
    host_supported: true,
    target: {
        darwin: {
            enabled: false,
        },
    },
    srcs: [
        "binderParcelUnitTest.cpp",
        "binderBinderUnitTest.cpp",
<<<<<<< HEAD
=======
        "binderStatusUnitTest.cpp",
>>>>>>> 8678720c
    ],
    shared_libs: [
        "libbinder",
        "libcutils",
        "libutils",
    ],
    test_suites: ["general-tests"],
}

cc_test {
    name: "binderLibTest",
    defaults: ["binder_test_defaults"],
    product_variables: {
        binder32bit: {
            cflags: ["-DBINDER_IPC_32BIT=1"],
        },
    },

    srcs: ["binderLibTest.cpp"],
    shared_libs: [
        "libbase",
        "libbinder",
        "liblog",
        "libutils",
    ],
    static_libs: [
        "libgmock",
    ],
    test_suites: [
        "device-tests",
        "vts",
    ],
    require_root: true,
}

aidl_interface {
    name: "binderRpcTestIface",
    host_supported: true,
    unstable: true,
    srcs: [
        "BinderRpcTestClientInfo.aidl",
        "BinderRpcTestServerInfo.aidl",
        "IBinderRpcCallback.aidl",
        "IBinderRpcSession.aidl",
        "IBinderRpcTest.aidl",
        "ParcelableCertificateData.aidl",
    ],
    backend: {
        java: {
            enabled: false,
        },
    },
}

cc_library_static {
    name: "libbinder_tls_test_utils",
    host_supported: true,
    target: {
        darwin: {
            enabled: false,
        },
    },
    defaults: [
        "binder_test_defaults",
        "libbinder_tls_shared_deps",
    ],
    shared_libs: [
        "libbinder",
        "libbase",
        "liblog",
    ],
    static_libs: [
        "libbinder_tls_static",
    ],
    srcs: [
        "RpcTlsTestUtils.cpp",
    ],
    export_include_dirs: [
        "include_tls_test_utils",
    ],
    visibility: [
        ":__subpackages__",
    ],
}

cc_test {
    name: "binderRpcTest",
    host_supported: true,
    target: {
        darwin: {
            enabled: false,
        },
        android: {
            test_suites: ["vts"],
        },
    },
    defaults: [
        "binder_test_defaults",
        "libbinder_ndk_host_user",
        "libbinder_tls_shared_deps",
    ],

    srcs: [
        "binderRpcTest.cpp",
    ],
    shared_libs: [
        "libbinder",
        "libbinder_ndk",
        "libbase",
        "libutils",
        "libcutils",
        "liblog",
    ],
    static_libs: [
        "libbinder_tls_static",
        "libbinder_tls_test_utils",
        "binderRpcTestIface-cpp",
        "binderRpcTestIface-ndk",
    ],
    test_suites: ["general-tests"],
    require_root: true,
}

cc_test {
    name: "RpcTlsUtilsTest",
    host_supported: true,
    target: {
        darwin: {
            enabled: false,
        },
        android: {
            test_suites: ["vts"],
        },
    },
    defaults: [
        "binder_test_defaults",
        "libbinder_tls_shared_deps",
    ],
    srcs: [
        "RpcTlsUtilsTest.cpp",
    ],
    shared_libs: [
        "libbinder",
        "libbase",
        "libutils",
        "liblog",
    ],
    static_libs: [
        "libbinder_tls_test_utils",
        "libbinder_tls_static",
    ],
    test_suites: [
        "general-tests",
        "device-tests",
    ],
}

cc_benchmark {
    name: "binderRpcBenchmark",
    defaults: [
        "binder_test_defaults",
        "libbinder_tls_shared_deps",
    ],
    host_supported: true,
    target: {
        darwin: {
            enabled: false,
        },
    },
    srcs: [
        "binderRpcBenchmark.cpp",
        "IBinderRpcBenchmark.aidl",
    ],
    shared_libs: [
        "libbase",
        "libbinder",
        "liblog",
        "libutils",
    ],
    static_libs: [
        "libbinder_tls_test_utils",
        "libbinder_tls_static",
    ],
}

cc_test {
    name: "binderRpcWireProtocolTest",
    host_supported: true,
    target: {
        darwin: {
            enabled: false,
        },
        android: {
            test_suites: ["vts"],
        },
    },
    defaults: [
        "binder_test_defaults",
    ],
    srcs: [
        "binderRpcWireProtocolTest.cpp",
    ],
    shared_libs: [
        "libbinder",
        "libbase",
        "libutils",
        "libcutils",
        "liblog",
    ],
    test_suites: ["general-tests"],
}

cc_test {
    name: "binderThroughputTest",
    defaults: ["binder_test_defaults"],
    srcs: ["binderThroughputTest.cpp"],
    shared_libs: [
        "libbinder",
        "libutils",
    ],
    clang: true,
    cflags: [
        "-g",
        "-Wno-missing-field-initializers",
        "-Wno-sign-compare",
        "-O3",
    ],
}

cc_test {
    name: "binderTextOutputTest",
    defaults: ["binder_test_defaults"],
    srcs: ["binderTextOutputTest.cpp"],
    shared_libs: [
        "libbinder",
        "libutils",
        "libbase",
    ],
    test_suites: ["device-tests"],
}

cc_test {
    name: "schd-dbg",
    defaults: ["binder_test_defaults"],
    srcs: ["schd-dbg.cpp"],
    shared_libs: [
        "libbinder",
        "libutils",
        "libbase",
    ],
}

cc_test {
    name: "binderSafeInterfaceTest",
    defaults: ["binder_test_defaults"],
    srcs: ["binderSafeInterfaceTest.cpp"],

    cppflags: [
        "-Wextra",
    ],

    cpp_std: "experimental",
    gnu_extensions: false,

    shared_libs: [
        "libbinder",
        "libcutils",
        "liblog",
        "libutils",
    ],
    test_suites: [
        "device-tests",
        "vts",
    ],
    require_root: true,
}

cc_test {
    name: "binderClearBufTest",
    defaults: ["binder_test_defaults"],
    srcs: [
        "binderClearBufTest.cpp",
    ],

    shared_libs: [
        "libbase",
        "libbinder",
        "liblog",
        "libutils",
    ],

    test_suites: ["general-tests"],
    require_root: true,
}

aidl_interface {
    name: "binderStabilityTestIface",
    unstable: true,
    srcs: [
        "IBinderStabilityTest.aidl",
    ],
    backend: {
        java: {
            enabled: false,
        },
    },
}

cc_test {
    name: "binderStabilityTest",
    defaults: ["binder_test_defaults"],
    srcs: [
        "binderStabilityTest.cpp",
    ],

    // critical that libbinder/libbinder_ndk are shared for VTS
    shared_libs: [
        "libbinder_ndk",
        "libbinder",
        "liblog",
        "libutils",
    ],
    static_libs: [
        "binderStabilityTestIface-cpp",
        "binderStabilityTestIface-ndk",
    ],

    test_suites: [
        "device-tests",
        "vts",
    ],
    require_root: true,
}

cc_test {
    name: "binderAllocationLimits",
    defaults: ["binder_test_defaults"],
    srcs: ["binderAllocationLimits.cpp"],
    shared_libs: [
        "libbinder",
        "liblog",
        "libutils",
        "libutilscallstack",
        "libbase",
    ],
    test_suites: ["device-tests"],
    require_root: true,
}

cc_benchmark {
    name: "binderParcelBenchmark",
    defaults: ["binder_test_defaults"],
    srcs: ["binderParcelBenchmark.cpp"],
    shared_libs: [
        "libbase",
        "libbinder",
        "liblog",
        "libutils",
    ],
}

cc_test_host {
    name: "binderUtilsHostTest",
    defaults: ["binder_test_defaults"],
    srcs: ["binderUtilsHostTest.cpp"],
    shared_libs: [
        "libbase",
        "libbinder",
    ],
    static_libs: [
        "libgmock",
    ],
    test_suites: ["general-tests"],
    target: {
        darwin: {
            enabled: false,
        },
    },
}

cc_test_host {
    name: "binderHostDeviceTest",
    defaults: ["binder_test_defaults"],
    srcs: ["binderHostDeviceTest.cpp"],
    test_config: "binderHostDeviceTest.xml",
    shared_libs: [
        "libbase",
        "libbinder",
        "liblog",
        "libutils",
    ],
    static_libs: [
        "libgmock",
    ],
    target_required: [
        "binderHostDeviceTestService",
    ],
    test_suites: ["general-tests"],
    target: {
        darwin: {
            enabled: false,
        },
    },
    test_options: {
        unit_test: false,
    },
}

cc_test {
    name: "binderHostDeviceTestService",
    // The binary is named differently from the module so that PushFilePreparer pushes the binary
    // directly, not the test module directory.
    stem: "binderHostDeviceTest-service",
    defaults: ["binder_test_defaults"],
    gtest: false,
    auto_gen_config: false,
    srcs: ["binderHostDeviceTestService.cpp"],
    shared_libs: [
        "libbase",
        "libbinder",
        "liblog",
        "libutils",
    ],
    test_suites: ["general-tests"],
}<|MERGE_RESOLUTION|>--- conflicted
+++ resolved
@@ -98,10 +98,7 @@
     srcs: [
         "binderParcelUnitTest.cpp",
         "binderBinderUnitTest.cpp",
-<<<<<<< HEAD
-=======
         "binderStatusUnitTest.cpp",
->>>>>>> 8678720c
     ],
     shared_libs: [
         "libbinder",
