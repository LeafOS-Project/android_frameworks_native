--- conflicted
+++ resolved
@@ -111,11 +111,7 @@
 
     struct sync_file_info* finfo = sync_file_info(mFenceFd);
     if (finfo == NULL) {
-<<<<<<< HEAD
-        ALOGE("sync_fence_info returned NULL for fd %d", mFenceFd.get());
-=======
-        ALOGE("sync_file_info returned NULL for fd %d", mFenceFd);
->>>>>>> 6f7ca9f1
+        ALOGE("sync_file_info returned NULL for fd %d", mFenceFd.get());
         return SIGNAL_TIME_INVALID;
     }
     if (finfo->status != 1) {
