--- conflicted
+++ resolved
@@ -747,15 +747,11 @@
     /** Step forward media key.
      * Steps media forward one from at a time. */
     AKEYCODE_MEDIA_STEP_FORWARD = 274,
-<<<<<<< HEAD
     /** Step backward media key.
      * Steps media backward one from at a time. */
-    AKEYCODE_MEDIA_STEP_BACKWARD = 275
-=======
     AKEYCODE_MEDIA_STEP_BACKWARD = 275,
     /** Put device to sleep unless a wakelock is held. */
     AKEYCODE_SOFT_SLEEP = 276
->>>>>>> eba63c33
 
     // NOTE: If you add a new keycode here you must also add it to several other files.
     //       Refer to frameworks/base/core/java/android/view/KeyEvent.java for the full list.
