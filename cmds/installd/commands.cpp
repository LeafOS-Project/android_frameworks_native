/*
** Copyright 2008, The Android Open Source Project
**
** Licensed under the Apache License, Version 2.0 (the "License");
** you may not use this file except in compliance with the License.
** You may obtain a copy of the License at
**
**     http://www.apache.org/licenses/LICENSE-2.0
**
** Unless required by applicable law or agreed to in writing, software
** distributed under the License is distributed on an "AS IS" BASIS,
** WITHOUT WARRANTIES OR CONDITIONS OF ANY KIND, either express or implied.
** See the License for the specific language governing permissions and
** limitations under the License.
*/

#include "commands.h"

#include <errno.h>
#include <inttypes.h>
#include <stdlib.h>
#include <sys/capability.h>
#include <sys/file.h>
#include <sys/resource.h>
#include <sys/stat.h>
#include <sys/types.h>
#include <sys/wait.h>
#include <sys/xattr.h>
#include <unistd.h>

#include <android-base/stringprintf.h>
#include <android-base/logging.h>
#include <cutils/fs.h>
#include <cutils/log.h>               // TODO: Move everything to base/logging.
#include <cutils/sched_policy.h>
#include <diskusage/dirsize.h>
#include <logwrap/logwrap.h>
#include <private/android_filesystem_config.h>
#include <selinux/android.h>
#include <system/thread_defs.h>

#include <globals.h>
#include <installd_deps.h>
#include <utils.h>

#ifndef LOG_TAG
#define LOG_TAG "installd"
#endif

using android::base::StringPrintf;

namespace android {
namespace installd {

static constexpr const char* kCpPath = "/system/bin/cp";
static constexpr const char* kXattrDefault = "user.default";

#define MIN_RESTRICTED_HOME_SDK_VERSION 24 // > M

typedef int fd_t;

static bool property_get_bool(const char* property_name, bool default_value = false) {
    char tmp_property_value[kPropertyValueMax];
    bool have_property = get_property(property_name, tmp_property_value, nullptr) > 0;
    if (!have_property) {
        return default_value;
    }
    return strcmp(tmp_property_value, "true") == 0;
}

int create_app_data(const char *uuid, const char *pkgname, userid_t userid, int flags,
        appid_t appid, const char* seinfo, int target_sdk_version) {
    uid_t uid = multiuser_get_uid(userid, appid);
    int target_mode = target_sdk_version >= MIN_RESTRICTED_HOME_SDK_VERSION ? 0700 : 0751;
    if (flags & FLAG_STORAGE_CE) {
        auto path = create_data_user_package_path(uuid, userid, pkgname);
        if (fs_prepare_dir_strict(path.c_str(), target_mode, uid, uid) != 0) {
            PLOG(ERROR) << "Failed to prepare " << path;
            return -1;
        }
        if (selinux_android_setfilecon(path.c_str(), pkgname, seinfo, uid) < 0) {
            PLOG(ERROR) << "Failed to setfilecon " << path;
            return -1;
        }
    }
    if (flags & FLAG_STORAGE_DE) {
        auto path = create_data_user_de_package_path(uuid, userid, pkgname);
        if (fs_prepare_dir_strict(path.c_str(), target_mode, uid, uid) == -1) {
            PLOG(ERROR) << "Failed to prepare " << path;
            // TODO: include result once 25796509 is fixed
            return 0;
        }
        if (selinux_android_setfilecon(path.c_str(), pkgname, seinfo, uid) < 0) {
            PLOG(ERROR) << "Failed to setfilecon " << path;
            // TODO: include result once 25796509 is fixed
            return 0;
        }

        if (property_get_bool("dalvik.vm.usejitprofiles")) {
            const std::string profile_path = create_data_user_profile_package_path(userid, pkgname);
            // read-write-execute only for the app user.
            if (fs_prepare_dir_strict(profile_path.c_str(), 0700, uid, uid) != 0) {
                PLOG(ERROR) << "Failed to prepare " << profile_path;
                return -1;
            }
            const std::string ref_profile_path = create_data_ref_profile_package_path(pkgname);
            // dex2oat/profman runs under the shared app gid and it needs to read/write reference
            // profiles.
            appid_t shared_app_gid = multiuser_get_shared_app_gid(uid);
            if (fs_prepare_dir_strict(
                    ref_profile_path.c_str(), 0700, shared_app_gid, shared_app_gid) != 0) {
                PLOG(ERROR) << "Failed to prepare " << ref_profile_path;
                return -1;
            }
        }
    }
    return 0;
}

int migrate_app_data(const char *uuid, const char *pkgname, userid_t userid, int flags) {
    // This method only exists to upgrade system apps that have requested
    // forceDeviceEncrypted, so their default storage always lives in a
    // consistent location.  This only works on non-FBE devices, since we
    // never want to risk exposing data on a device with real CE/DE storage.

    auto ce_path = create_data_user_package_path(uuid, userid, pkgname);
    auto de_path = create_data_user_de_package_path(uuid, userid, pkgname);

    // If neither directory is marked as default, assume CE is default
    if (getxattr(ce_path.c_str(), kXattrDefault, nullptr, 0) == -1
            && getxattr(de_path.c_str(), kXattrDefault, nullptr, 0) == -1) {
        if (setxattr(ce_path.c_str(), kXattrDefault, nullptr, 0, 0) != 0) {
            PLOG(ERROR) << "Failed to mark default storage " << ce_path;
            return -1;
        }
    }

    // Migrate default data location if needed
    auto target = (flags & FLAG_STORAGE_DE) ? de_path : ce_path;
    auto source = (flags & FLAG_STORAGE_DE) ? ce_path : de_path;

    if (getxattr(target.c_str(), kXattrDefault, nullptr, 0) == -1) {
        LOG(WARNING) << "Requested default storage " << target
                << " is not active; migrating from " << source;
        if (delete_dir_contents_and_dir(target) != 0) {
            PLOG(ERROR) << "Failed to delete";
            return -1;
        }
        if (rename(source.c_str(), target.c_str()) != 0) {
            PLOG(ERROR) << "Failed to rename";
            return -1;
        }
    }

    return 0;
}

// Keep profile paths in sync with ActivityThread.
constexpr const char* PRIMARY_PROFILE_NAME = "primary.prof";
static std::string create_primary_profile(const std::string& profile_dir) {
    return StringPrintf("%s/%s", profile_dir.c_str(), PRIMARY_PROFILE_NAME);
}

static bool unlink_reference_profile(const char* pkgname) {
    std::string reference_profile_dir = create_data_ref_profile_package_path(pkgname);
    std::string reference_profile = create_primary_profile(reference_profile_dir);
    if (unlink(reference_profile.c_str()) != 0) {
        if (errno != ENOENT) {
            PLOG(WARNING) << "Could not unlink " << reference_profile;
            return false;
        }
    }
    return true;
}

static bool unlink_current_profile(const char* pkgname, userid_t user) {
    std::string profile_dir = create_data_user_profile_package_path(user, pkgname);
    std::string profile = create_primary_profile(profile_dir);
    if (unlink(profile.c_str()) != 0) {
        if (errno != ENOENT) {
            PLOG(WARNING) << "Could not unlink " << profile;
            return false;
        }
    }
    return true;
}

static bool unlink_current_profiles(const char* pkgname) {
    bool success = true;
    std::vector<userid_t> users = get_known_users(/*volume_uuid*/ nullptr);
    for (auto user : users) {
        success &= unlink_current_profile(pkgname, user);
    }
    return success;
}

int clear_app_profiles(const char* pkgname) {
    bool success = true;
    success &= unlink_reference_profile(pkgname);
    success &= unlink_current_profiles(pkgname);
    return success ? 0 : -1;
}

int clear_app_data(const char *uuid, const char *pkgname, userid_t userid, int flags) {
    std::string suffix = "";
    bool only_cache = false;
    if (flags & FLAG_CLEAR_CACHE_ONLY) {
        suffix = CACHE_DIR_POSTFIX;
        only_cache = true;
    } else if (flags & FLAG_CLEAR_CODE_CACHE_ONLY) {
        suffix = CODE_CACHE_DIR_POSTFIX;
        only_cache = true;
    }

    int res = 0;
    if (flags & FLAG_STORAGE_CE) {
        auto path = create_data_user_package_path(uuid, userid, pkgname) + suffix;
        if (access(path.c_str(), F_OK) == 0) {
            res |= delete_dir_contents(path);
        }
    }
    if (flags & FLAG_STORAGE_DE) {
        auto path = create_data_user_de_package_path(uuid, userid, pkgname) + suffix;
        if (access(path.c_str(), F_OK) == 0) {
            // TODO: include result once 25796509 is fixed
            delete_dir_contents(path);
        }
        if (!only_cache) {
            if (!unlink_current_profile(pkgname, userid)) {
                res |= -1;
            }
        }
    }
    return res;
}

static int destroy_app_current_profiles(const char *pkgname, userid_t userid) {
    return delete_dir_contents_and_dir(
        create_data_user_profile_package_path(userid, pkgname),
        /*ignore_if_missing*/ true);
}

int destroy_app_profiles(const char *pkgname) {
    int result = 0;
    std::vector<userid_t> users = get_known_users(/*volume_uuid*/ nullptr);
    for (auto user : users) {
        result |= destroy_app_current_profiles(pkgname, user);
    }
    result |= delete_dir_contents_and_dir(
        create_data_ref_profile_package_path(pkgname),
        /*ignore_if_missing*/ true);
    return result;
}

int destroy_app_data(const char *uuid, const char *pkgname, userid_t userid, int flags) {
    int res = 0;
    if (flags & FLAG_STORAGE_CE) {
        res |= delete_dir_contents_and_dir(
                create_data_user_package_path(uuid, userid, pkgname));
    }
    if (flags & FLAG_STORAGE_DE) {
        res |= delete_dir_contents_and_dir(
                create_data_user_de_package_path(uuid, userid, pkgname));
        destroy_app_current_profiles(pkgname, userid);
    }
    return res;
}

int move_complete_app(const char *from_uuid, const char *to_uuid, const char *package_name,
        const char *data_app_name, appid_t appid, const char* seinfo, int target_sdk_version) {
    std::vector<userid_t> users = get_known_users(from_uuid);

    // Copy app
    {
        std::string from(create_data_app_package_path(from_uuid, data_app_name));
        std::string to(create_data_app_package_path(to_uuid, data_app_name));
        std::string to_parent(create_data_app_path(to_uuid));

        char *argv[] = {
            (char*) kCpPath,
            (char*) "-F", /* delete any existing destination file first (--remove-destination) */
            (char*) "-p", /* preserve timestamps, ownership, and permissions */
            (char*) "-R", /* recurse into subdirectories (DEST must be a directory) */
            (char*) "-P", /* Do not follow symlinks [default] */
            (char*) "-d", /* don't dereference symlinks */
            (char*) from.c_str(),
            (char*) to_parent.c_str()
        };

        LOG(DEBUG) << "Copying " << from << " to " << to;
        int rc = android_fork_execvp(ARRAY_SIZE(argv), argv, NULL, false, true);

        if (rc != 0) {
            LOG(ERROR) << "Failed copying " << from << " to " << to
                    << ": status " << rc;
            goto fail;
        }

        if (selinux_android_restorecon(to.c_str(), SELINUX_ANDROID_RESTORECON_RECURSE) != 0) {
            LOG(ERROR) << "Failed to restorecon " << to;
            goto fail;
        }
    }

    // Copy private data for all known users
    // TODO: handle user_de paths
    for (auto user : users) {
        std::string from(create_data_user_package_path(from_uuid, user, package_name));
        std::string to(create_data_user_package_path(to_uuid, user, package_name));
        std::string to_parent(create_data_user_path(to_uuid, user));

        // Data source may not exist for all users; that's okay
        if (access(from.c_str(), F_OK) != 0) {
            LOG(INFO) << "Missing source " << from;
            continue;
        }

        std::string user_path(create_data_user_path(to_uuid, user));
        if (fs_prepare_dir(user_path.c_str(), 0771, AID_SYSTEM, AID_SYSTEM) != 0) {
            LOG(ERROR) << "Failed to prepare user target " << user_path;
            goto fail;
        }

        if (create_app_data(to_uuid, package_name, user, FLAG_STORAGE_CE | FLAG_STORAGE_DE,
                appid, seinfo, target_sdk_version) != 0) {
            LOG(ERROR) << "Failed to create package target " << to;
            goto fail;
        }

        char *argv[] = {
            (char*) kCpPath,
            (char*) "-F", /* delete any existing destination file first (--remove-destination) */
            (char*) "-p", /* preserve timestamps, ownership, and permissions */
            (char*) "-R", /* recurse into subdirectories (DEST must be a directory) */
            (char*) "-P", /* Do not follow symlinks [default] */
            (char*) "-d", /* don't dereference symlinks */
            (char*) from.c_str(),
            (char*) to_parent.c_str()
        };

        LOG(DEBUG) << "Copying " << from << " to " << to;
        int rc = android_fork_execvp(ARRAY_SIZE(argv), argv, NULL, false, true);

        if (rc != 0) {
            LOG(ERROR) << "Failed copying " << from << " to " << to
                    << ": status " << rc;
            goto fail;
        }

        if (restorecon_app_data(to_uuid, package_name, user, FLAG_STORAGE_CE | FLAG_STORAGE_DE,
                appid, seinfo) != 0) {
            LOG(ERROR) << "Failed to restorecon";
            goto fail;
        }
    }

    // We let the framework scan the new location and persist that before
    // deleting the data in the old location; this ordering ensures that
    // we can recover from things like battery pulls.
    return 0;

fail:
    // Nuke everything we might have already copied
    {
        std::string to(create_data_app_package_path(to_uuid, data_app_name));
        if (delete_dir_contents(to.c_str(), 1, NULL) != 0) {
            LOG(WARNING) << "Failed to rollback " << to;
        }
    }
    for (auto user : users) {
        std::string to(create_data_user_package_path(to_uuid, user, package_name));
        if (delete_dir_contents(to.c_str(), 1, NULL) != 0) {
            LOG(WARNING) << "Failed to rollback " << to;
        }
    }
    return -1;
}

int make_user_config(userid_t userid)
{
    if (ensure_config_user_dirs(userid) == -1) {
        return -1;
    }

    return 0;
}

int delete_user(const char *uuid, userid_t userid) {
    int res = 0;

    std::string data_path(create_data_user_path(uuid, userid));
    std::string data_de_path(create_data_user_de_path(uuid, userid));
    std::string media_path(create_data_media_path(uuid, userid));
    std::string profiles_path(create_data_user_profiles_path(userid));

    res |= delete_dir_contents_and_dir(data_path);
    // TODO: include result once 25796509 is fixed
    delete_dir_contents_and_dir(data_de_path);
    res |= delete_dir_contents_and_dir(media_path);
    res |= delete_dir_contents_and_dir(profiles_path);

    // Config paths only exist on internal storage
    if (uuid == nullptr) {
        char config_path[PATH_MAX];
        if ((create_user_config_path(config_path, userid) != 0)
                || (delete_dir_contents(config_path, 1, NULL) != 0)) {
            res = -1;
        }
    }

    return res;
}

/* Try to ensure free_size bytes of storage are available.
 * Returns 0 on success.
 * This is rather simple-minded because doing a full LRU would
 * be potentially memory-intensive, and without atime it would
 * also require that apps constantly modify file metadata even
 * when just reading from the cache, which is pretty awful.
 */
int free_cache(const char *uuid, int64_t free_size)
{
    cache_t* cache;
    int64_t avail;
    DIR *d;
    struct dirent *de;
    char tmpdir[PATH_MAX];
    char *dirpos;

    std::string data_path(create_data_path(uuid));

    avail = data_disk_free(data_path);
    if (avail < 0) return -1;

    ALOGI("free_cache(%" PRId64 ") avail %" PRId64 "\n", free_size, avail);
    if (avail >= free_size) return 0;

    cache = start_cache_collection();

    // Special case for owner on internal storage
    if (uuid == nullptr) {
        std::string _tmpdir(create_data_user_path(nullptr, 0));
        add_cache_files(cache, _tmpdir.c_str(), "cache");
    }

    // Search for other users and add any cache files from them.
    std::string _tmpdir(create_data_path(uuid) + "/" + SECONDARY_USER_PREFIX);
    strcpy(tmpdir, _tmpdir.c_str());

    dirpos = tmpdir + strlen(tmpdir);
    d = opendir(tmpdir);
    if (d != NULL) {
        while ((de = readdir(d))) {
            if (de->d_type == DT_DIR) {
                const char *name = de->d_name;
                    /* always skip "." and ".." */
                if (name[0] == '.') {
                    if (name[1] == 0) continue;
                    if ((name[1] == '.') && (name[2] == 0)) continue;
                }
                if ((strlen(name)+(dirpos-tmpdir)) < (sizeof(tmpdir)-1)) {
                    strcpy(dirpos, name);
                    //ALOGI("adding cache files from %s\n", tmpdir);
                    add_cache_files(cache, tmpdir, "cache");
                } else {
                    ALOGW("Path exceeds limit: %s%s", tmpdir, name);
                }
            }
        }
        closedir(d);
    }

    // Collect cache files on external storage for all users (if it is mounted as part
    // of the internal storage).
    strcpy(tmpdir, android_media_dir.path);
    dirpos = tmpdir + strlen(tmpdir);
    d = opendir(tmpdir);
    if (d != NULL) {
        while ((de = readdir(d))) {
            if (de->d_type == DT_DIR) {
                const char *name = de->d_name;
                    /* skip any dir that doesn't start with a number, so not a user */
                if (name[0] < '0' || name[0] > '9') {
                    continue;
                }
                if ((strlen(name)+(dirpos-tmpdir)) < (sizeof(tmpdir)-1)) {
                    strcpy(dirpos, name);
                    if (lookup_media_dir(tmpdir, "Android") == 0
                            && lookup_media_dir(tmpdir, "data") == 0) {
                        //ALOGI("adding cache files from %s\n", tmpdir);
                        add_cache_files(cache, tmpdir, "cache");
                    }
                } else {
                    ALOGW("Path exceeds limit: %s%s", tmpdir, name);
                }
            }
        }
        closedir(d);
    }

    clear_cache_files(data_path, cache, free_size);
    finish_cache_collection(cache);

    return data_disk_free(data_path) >= free_size ? 0 : -1;
}

int rm_dex(const char *path, const char *instruction_set)
{
    char dex_path[PKG_PATH_MAX];

    if (validate_apk_path(path) && validate_system_app_path(path)) {
        ALOGE("invalid apk path '%s' (bad prefix)\n", path);
        return -1;
    }

    if (!create_cache_path(dex_path, path, instruction_set)) return -1;

    ALOGV("unlink %s\n", dex_path);
    if (unlink(dex_path) < 0) {
        if (errno != ENOENT) {
            ALOGE("Couldn't unlink %s: %s\n", dex_path, strerror(errno));
        }
        return -1;
    } else {
        return 0;
    }
}

int get_app_size(const char *uuid, const char *pkgname, int userid, int flags,
        const char *apkpath, const char *libdirpath, const char *fwdlock_apkpath,
        const char *asecpath, const char *instruction_set, int64_t *_codesize, int64_t *_datasize,
        int64_t *_cachesize, int64_t* _asecsize) {
    DIR *d;
    int dfd;
    struct dirent *de;
    struct stat s;
    char path[PKG_PATH_MAX];

    int64_t codesize = 0;
    int64_t datasize = 0;
    int64_t cachesize = 0;
    int64_t asecsize = 0;

    /* count the source apk as code -- but only if it's not
     * on the /system partition and its not on the sdcard. */
    if (validate_system_app_path(apkpath) &&
            strncmp(apkpath, android_asec_dir.path, android_asec_dir.len) != 0) {
        if (stat(apkpath, &s) == 0) {
            codesize += stat_size(&s);
            if (S_ISDIR(s.st_mode)) {
                d = opendir(apkpath);
                if (d != NULL) {
                    dfd = dirfd(d);
                    codesize += calculate_dir_size(dfd);
                    closedir(d);
                }
            }
        }
    }

    /* count the forward locked apk as code if it is given */
    if (fwdlock_apkpath != NULL && fwdlock_apkpath[0] != '!') {
        if (stat(fwdlock_apkpath, &s) == 0) {
            codesize += stat_size(&s);
        }
    }

    /* count the cached dexfile as code */
    if (create_cache_path(path, apkpath, instruction_set)) {
        if (stat(path, &s) == 0) {
            codesize += stat_size(&s);
        }
    }

    /* add in size of any libraries */
    if (libdirpath != NULL && libdirpath[0] != '!') {
        d = opendir(libdirpath);
        if (d != NULL) {
            dfd = dirfd(d);
            codesize += calculate_dir_size(dfd);
            closedir(d);
        }
    }

    /* compute asec size if it is given */
    if (asecpath != NULL && asecpath[0] != '!') {
        if (stat(asecpath, &s) == 0) {
            asecsize += stat_size(&s);
        }
    }

    std::vector<userid_t> users;
    if (userid == -1) {
        users = get_known_users(uuid);
    } else {
        users.push_back(userid);
    }

    for (auto user : users) {
        // TODO: handle user_de directories
        if (!(flags & FLAG_STORAGE_CE)) continue;

        std::string _pkgdir(create_data_user_package_path(uuid, user, pkgname));
        const char* pkgdir = _pkgdir.c_str();

        d = opendir(pkgdir);
        if (d == NULL) {
            PLOG(WARNING) << "Failed to open " << pkgdir;
            continue;
        }
        dfd = dirfd(d);

        /* most stuff in the pkgdir is data, except for the "cache"
         * directory and below, which is cache, and the "lib" directory
         * and below, which is code...
         */
        while ((de = readdir(d))) {
            const char *name = de->d_name;

            if (de->d_type == DT_DIR) {
                int subfd;
                int64_t statsize = 0;
                int64_t dirsize = 0;
                    /* always skip "." and ".." */
                if (name[0] == '.') {
                    if (name[1] == 0) continue;
                    if ((name[1] == '.') && (name[2] == 0)) continue;
                }
                if (fstatat(dfd, name, &s, AT_SYMLINK_NOFOLLOW) == 0) {
                    statsize = stat_size(&s);
                }
                subfd = openat(dfd, name, O_RDONLY | O_DIRECTORY);
                if (subfd >= 0) {
                    dirsize = calculate_dir_size(subfd);
                }
                if(!strcmp(name,"lib")) {
                    codesize += dirsize + statsize;
                } else if(!strcmp(name,"cache")) {
                    cachesize += dirsize + statsize;
                } else {
                    datasize += dirsize + statsize;
                }
            } else if (de->d_type == DT_LNK && !strcmp(name,"lib")) {
                // This is the symbolic link to the application's library
                // code.  We'll count this as code instead of data, since
                // it is not something that the app creates.
                if (fstatat(dfd, name, &s, AT_SYMLINK_NOFOLLOW) == 0) {
                    codesize += stat_size(&s);
                }
            } else {
                if (fstatat(dfd, name, &s, AT_SYMLINK_NOFOLLOW) == 0) {
                    datasize += stat_size(&s);
                }
            }
        }
        closedir(d);
    }
    *_codesize = codesize;
    *_datasize = datasize;
    *_cachesize = cachesize;
    *_asecsize = asecsize;
    return 0;
}

static int split_count(const char *str)
{
  char *ctx;
  int count = 0;
  char buf[kPropertyValueMax];

  strncpy(buf, str, sizeof(buf));
  char *pBuf = buf;

  while(strtok_r(pBuf, " ", &ctx) != NULL) {
    count++;
    pBuf = NULL;
  }

  return count;
}

static int split(char *buf, const char **argv)
{
  char *ctx;
  int count = 0;
  char *tok;
  char *pBuf = buf;

  while((tok = strtok_r(pBuf, " ", &ctx)) != NULL) {
    argv[count++] = tok;
    pBuf = NULL;
  }

  return count;
}

static void run_patchoat(int input_fd, int oat_fd, const char* input_file_name,
    const char* output_file_name, const char *pkgname ATTRIBUTE_UNUSED, const char *instruction_set)
{
    static const int MAX_INT_LEN = 12;      // '-'+10dig+'\0' -OR- 0x+8dig
    static const unsigned int MAX_INSTRUCTION_SET_LEN = 7;

    static const char* PATCHOAT_BIN = "/system/bin/patchoat";
    if (strlen(instruction_set) >= MAX_INSTRUCTION_SET_LEN) {
        ALOGE("Instruction set %s longer than max length of %d",
              instruction_set, MAX_INSTRUCTION_SET_LEN);
        return;
    }

    /* input_file_name/input_fd should be the .odex/.oat file that is precompiled. I think*/
    char instruction_set_arg[strlen("--instruction-set=") + MAX_INSTRUCTION_SET_LEN];
    char output_oat_fd_arg[strlen("--output-oat-fd=") + MAX_INT_LEN];
    char input_oat_fd_arg[strlen("--input-oat-fd=") + MAX_INT_LEN];
    const char* patched_image_location_arg = "--patched-image-location=/system/framework/boot.art";
    // The caller has already gotten all the locks we need.
    const char* no_lock_arg = "--no-lock-output";
    sprintf(instruction_set_arg, "--instruction-set=%s", instruction_set);
    sprintf(output_oat_fd_arg, "--output-oat-fd=%d", oat_fd);
    sprintf(input_oat_fd_arg, "--input-oat-fd=%d", input_fd);
    ALOGV("Running %s isa=%s in-fd=%d (%s) out-fd=%d (%s)\n",
          PATCHOAT_BIN, instruction_set, input_fd, input_file_name, oat_fd, output_file_name);

    /* patchoat, patched-image-location, no-lock, isa, input-fd, output-fd */
    char* argv[7];
    argv[0] = (char*) PATCHOAT_BIN;
    argv[1] = (char*) patched_image_location_arg;
    argv[2] = (char*) no_lock_arg;
    argv[3] = instruction_set_arg;
    argv[4] = output_oat_fd_arg;
    argv[5] = input_oat_fd_arg;
    argv[6] = NULL;

    execv(PATCHOAT_BIN, (char* const *)argv);
    ALOGE("execv(%s) failed: %s\n", PATCHOAT_BIN, strerror(errno));
}

static void run_dex2oat(int zip_fd, int oat_fd, int image_fd, const char* input_file_name,
        const char* output_file_name, int swap_fd, const char *instruction_set,
        const char* compiler_filter, bool vm_safe_mode, bool debuggable, bool post_bootcomplete,
        int profile_fd) {
    static const unsigned int MAX_INSTRUCTION_SET_LEN = 7;

    if (strlen(instruction_set) >= MAX_INSTRUCTION_SET_LEN) {
        ALOGE("Instruction set %s longer than max length of %d",
              instruction_set, MAX_INSTRUCTION_SET_LEN);
        return;
    }

    char dex2oat_Xms_flag[kPropertyValueMax];
    bool have_dex2oat_Xms_flag = get_property("dalvik.vm.dex2oat-Xms", dex2oat_Xms_flag, NULL) > 0;

    char dex2oat_Xmx_flag[kPropertyValueMax];
    bool have_dex2oat_Xmx_flag = get_property("dalvik.vm.dex2oat-Xmx", dex2oat_Xmx_flag, NULL) > 0;

    char dex2oat_threads_buf[kPropertyValueMax];
    bool have_dex2oat_threads_flag = get_property(post_bootcomplete
                                                      ? "dalvik.vm.dex2oat-threads"
                                                      : "dalvik.vm.boot-dex2oat-threads",
                                                  dex2oat_threads_buf,
                                                  NULL) > 0;
    char dex2oat_threads_arg[kPropertyValueMax + 2];
    if (have_dex2oat_threads_flag) {
        sprintf(dex2oat_threads_arg, "-j%s", dex2oat_threads_buf);
    }

    char dex2oat_isa_features_key[kPropertyKeyMax];
    sprintf(dex2oat_isa_features_key, "dalvik.vm.isa.%s.features", instruction_set);
    char dex2oat_isa_features[kPropertyValueMax];
    bool have_dex2oat_isa_features = get_property(dex2oat_isa_features_key,
                                                  dex2oat_isa_features, NULL) > 0;

    char dex2oat_isa_variant_key[kPropertyKeyMax];
    sprintf(dex2oat_isa_variant_key, "dalvik.vm.isa.%s.variant", instruction_set);
    char dex2oat_isa_variant[kPropertyValueMax];
    bool have_dex2oat_isa_variant = get_property(dex2oat_isa_variant_key,
                                                 dex2oat_isa_variant, NULL) > 0;

    const char *dex2oat_norelocation = "-Xnorelocate";
    bool have_dex2oat_relocation_skip_flag = false;

    char dex2oat_flags[kPropertyValueMax];
    int dex2oat_flags_count = get_property("dalvik.vm.dex2oat-flags",
                                 dex2oat_flags, NULL) <= 0 ? 0 : split_count(dex2oat_flags);
    ALOGV("dalvik.vm.dex2oat-flags=%s\n", dex2oat_flags);

    // If we booting without the real /data, don't spend time compiling.
    char vold_decrypt[kPropertyValueMax];
    bool have_vold_decrypt = get_property("vold.decrypt", vold_decrypt, "") > 0;
    bool skip_compilation = (have_vold_decrypt &&
                             (strcmp(vold_decrypt, "trigger_restart_min_framework") == 0 ||
                             (strcmp(vold_decrypt, "1") == 0)));

    bool generate_debug_info = property_get_bool("debug.generate-debug-info");

    char app_image_format[kPropertyValueMax];
    char image_format_arg[strlen("--image-format=") + kPropertyValueMax];
    bool have_app_image_format =
            image_fd >= 0 && get_property("dalvik.vm.appimageformat", app_image_format, NULL) > 0;
    if (have_app_image_format) {
        sprintf(image_format_arg, "--image-format=%s", app_image_format);
    }

    static const char* DEX2OAT_BIN = "/system/bin/dex2oat";

    static const char* RUNTIME_ARG = "--runtime-arg";

    static const int MAX_INT_LEN = 12;      // '-'+10dig+'\0' -OR- 0x+8dig

    char zip_fd_arg[strlen("--zip-fd=") + MAX_INT_LEN];
    char zip_location_arg[strlen("--zip-location=") + PKG_PATH_MAX];
    char oat_fd_arg[strlen("--oat-fd=") + MAX_INT_LEN];
    char oat_location_arg[strlen("--oat-location=") + PKG_PATH_MAX];
    char instruction_set_arg[strlen("--instruction-set=") + MAX_INSTRUCTION_SET_LEN];
    char instruction_set_variant_arg[strlen("--instruction-set-variant=") + kPropertyValueMax];
    char instruction_set_features_arg[strlen("--instruction-set-features=") + kPropertyValueMax];
    char dex2oat_Xms_arg[strlen("-Xms") + kPropertyValueMax];
    char dex2oat_Xmx_arg[strlen("-Xmx") + kPropertyValueMax];
    char dex2oat_compiler_filter_arg[strlen("--compiler-filter=") + kPropertyValueMax];
    bool have_dex2oat_swap_fd = false;
    char dex2oat_swap_fd[strlen("--swap-fd=") + MAX_INT_LEN];
    bool have_dex2oat_image_fd = false;
    char dex2oat_image_fd[strlen("--app-image-fd=") + MAX_INT_LEN];

    sprintf(zip_fd_arg, "--zip-fd=%d", zip_fd);
    sprintf(zip_location_arg, "--zip-location=%s", input_file_name);
    sprintf(oat_fd_arg, "--oat-fd=%d", oat_fd);
    sprintf(oat_location_arg, "--oat-location=%s", output_file_name);
    sprintf(instruction_set_arg, "--instruction-set=%s", instruction_set);
    sprintf(instruction_set_variant_arg, "--instruction-set-variant=%s", dex2oat_isa_variant);
    sprintf(instruction_set_features_arg, "--instruction-set-features=%s", dex2oat_isa_features);
    if (swap_fd >= 0) {
        have_dex2oat_swap_fd = true;
        sprintf(dex2oat_swap_fd, "--swap-fd=%d", swap_fd);
    }
    if (image_fd >= 0) {
        have_dex2oat_image_fd = true;
        sprintf(dex2oat_image_fd, "--app-image-fd=%d", image_fd);
    }

    if (have_dex2oat_Xms_flag) {
        sprintf(dex2oat_Xms_arg, "-Xms%s", dex2oat_Xms_flag);
    }
    if (have_dex2oat_Xmx_flag) {
        sprintf(dex2oat_Xmx_arg, "-Xmx%s", dex2oat_Xmx_flag);
    }

    // Compute compiler filter.

    bool have_dex2oat_compiler_filter_flag;
    if (skip_compilation) {
        strcpy(dex2oat_compiler_filter_arg, "--compiler-filter=verify-none");
        have_dex2oat_compiler_filter_flag = true;
        have_dex2oat_relocation_skip_flag = true;
    } else if (vm_safe_mode) {
        strcpy(dex2oat_compiler_filter_arg, "--compiler-filter=interpret-only");
        have_dex2oat_compiler_filter_flag = true;
    } else if (compiler_filter != nullptr &&
            strlen(compiler_filter) + strlen("--compiler-filter=") <
                    arraysize(dex2oat_compiler_filter_arg)) {
        sprintf(dex2oat_compiler_filter_arg, "--compiler-filter=%s", compiler_filter);
        have_dex2oat_compiler_filter_flag = true;
    } else {
        char dex2oat_compiler_filter_flag[kPropertyValueMax];
        have_dex2oat_compiler_filter_flag = get_property("dalvik.vm.dex2oat-filter",
                                                         dex2oat_compiler_filter_flag, NULL) > 0;
        if (have_dex2oat_compiler_filter_flag) {
            sprintf(dex2oat_compiler_filter_arg,
                    "--compiler-filter=%s",
                    dex2oat_compiler_filter_flag);
        }
    }

    // Check whether all apps should be compiled debuggable.
    if (!debuggable) {
        char prop_buf[kPropertyValueMax];
        debuggable =
                (get_property("dalvik.vm.always_debuggable", prop_buf, "0") > 0) &&
                (prop_buf[0] == '1');
    }
    char profile_arg[strlen("--profile-file-fd=") + MAX_INT_LEN];
    if (profile_fd != -1) {
        sprintf(profile_arg, "--profile-file-fd=%d", profile_fd);
    }


    ALOGV("Running %s in=%s out=%s\n", DEX2OAT_BIN, input_file_name, output_file_name);

    const char* argv[7  // program name, mandatory arguments and the final NULL
                     + (have_dex2oat_isa_variant ? 1 : 0)
                     + (have_dex2oat_isa_features ? 1 : 0)
                     + (have_dex2oat_Xms_flag ? 2 : 0)
                     + (have_dex2oat_Xmx_flag ? 2 : 0)
                     + (have_dex2oat_compiler_filter_flag ? 1 : 0)
                     + (have_dex2oat_threads_flag ? 1 : 0)
                     + (have_dex2oat_swap_fd ? 1 : 0)
                     + (have_dex2oat_image_fd ? 1 : 0)
                     + (have_dex2oat_relocation_skip_flag ? 2 : 0)
                     + (generate_debug_info ? 1 : 0)
                     + (debuggable ? 1 : 0)
                     + (have_app_image_format ? 1 : 0)
                     + dex2oat_flags_count
                     + (profile_fd == -1 ? 0 : 1)];
    int i = 0;
    argv[i++] = DEX2OAT_BIN;
    argv[i++] = zip_fd_arg;
    argv[i++] = zip_location_arg;
    argv[i++] = oat_fd_arg;
    argv[i++] = oat_location_arg;
    argv[i++] = instruction_set_arg;
    if (have_dex2oat_isa_variant) {
        argv[i++] = instruction_set_variant_arg;
    }
    if (have_dex2oat_isa_features) {
        argv[i++] = instruction_set_features_arg;
    }
    if (have_dex2oat_Xms_flag) {
        argv[i++] = RUNTIME_ARG;
        argv[i++] = dex2oat_Xms_arg;
    }
    if (have_dex2oat_Xmx_flag) {
        argv[i++] = RUNTIME_ARG;
        argv[i++] = dex2oat_Xmx_arg;
    }
    if (have_dex2oat_compiler_filter_flag) {
        argv[i++] = dex2oat_compiler_filter_arg;
    }
    if (have_dex2oat_threads_flag) {
        argv[i++] = dex2oat_threads_arg;
    }
    if (have_dex2oat_swap_fd) {
        argv[i++] = dex2oat_swap_fd;
    }
    if (have_dex2oat_image_fd) {
        argv[i++] = dex2oat_image_fd;
    }
    if (generate_debug_info) {
        argv[i++] = "--generate-debug-info";
    }
    if (debuggable) {
        argv[i++] = "--debuggable";
    }
    if (have_app_image_format) {
        argv[i++] = image_format_arg;
    }
    if (dex2oat_flags_count) {
        i += split(dex2oat_flags, argv + i);
    }
    if (have_dex2oat_relocation_skip_flag) {
        argv[i++] = RUNTIME_ARG;
        argv[i++] = dex2oat_norelocation;
    }
    if (profile_fd != -1) {
        argv[i++] = profile_arg;
    }
    // Do not add after dex2oat_flags, they should override others for debugging.
    argv[i] = NULL;

    execv(DEX2OAT_BIN, (char * const *)argv);
    ALOGE("execv(%s) failed: %s\n", DEX2OAT_BIN, strerror(errno));
}

/*
 * Whether dexopt should use a swap file when compiling an APK.
 *
 * If kAlwaysProvideSwapFile, do this on all devices (dex2oat will make a more informed decision
 * itself, anyways).
 *
 * Otherwise, read "dalvik.vm.dex2oat-swap". If the property exists, return whether it is "true".
 *
 * Otherwise, return true if this is a low-mem device.
 *
 * Otherwise, return default value.
 */
static bool kAlwaysProvideSwapFile = false;
static bool kDefaultProvideSwapFile = true;

static bool ShouldUseSwapFileForDexopt() {
    if (kAlwaysProvideSwapFile) {
        return true;
    }

    // Check the "override" property. If it exists, return value == "true".
    char dex2oat_prop_buf[kPropertyValueMax];
    if (get_property("dalvik.vm.dex2oat-swap", dex2oat_prop_buf, "") > 0) {
        if (strcmp(dex2oat_prop_buf, "true") == 0) {
            return true;
        } else {
            return false;
        }
    }

    // Shortcut for default value. This is an implementation optimization for the process sketched
    // above. If the default value is true, we can avoid to check whether this is a low-mem device,
    // as low-mem is never returning false. The compiler will optimize this away if it can.
    if (kDefaultProvideSwapFile) {
        return true;
    }

    bool is_low_mem = property_get_bool("ro.config.low_ram");
    if (is_low_mem) {
        return true;
    }

    // Default value must be false here.
    return kDefaultProvideSwapFile;
}

static void SetDex2OatAndPatchOatScheduling(bool set_to_bg) {
    if (set_to_bg) {
        if (set_sched_policy(0, SP_BACKGROUND) < 0) {
            ALOGE("set_sched_policy failed: %s\n", strerror(errno));
            exit(70);
        }
        if (setpriority(PRIO_PROCESS, 0, ANDROID_PRIORITY_BACKGROUND) < 0) {
            ALOGE("setpriority failed: %s\n", strerror(errno));
            exit(71);
        }
    }
}

static void close_all_fds(const std::vector<fd_t>& fds, const char* description) {
    for (size_t i = 0; i < fds.size(); i++) {
        if (close(fds[i]) != 0) {
            PLOG(WARNING) << "Failed to close fd for " << description << " at index " << i;
        }
    }
}

static fd_t open_profile_dir(const std::string& profile_dir) {
    struct stat buffer;
    if (TEMP_FAILURE_RETRY(lstat(profile_dir.c_str(), &buffer)) == -1) {
        PLOG(ERROR) << "Failed to lstat profile_dir: " << profile_dir;
        return -1;
    }

    fd_t profile_dir_fd = TEMP_FAILURE_RETRY(open(profile_dir.c_str(),
            O_PATH | O_CLOEXEC | O_DIRECTORY | O_NOFOLLOW));
    if (profile_dir_fd < 0) {
        PLOG(ERROR) << "Failed to open profile_dir: " << profile_dir;
    }
    return profile_dir_fd;
}

static fd_t open_primary_profile_file_from_dir(const std::string& profile_dir, mode_t open_mode) {
    fd_t profile_dir_fd  = open_profile_dir(profile_dir);
    if (profile_dir_fd < 0) {
        return -1;
    }

    fd_t profile_fd = -1;
    std::string profile_file = create_primary_profile(profile_dir);

    profile_fd = TEMP_FAILURE_RETRY(open(profile_file.c_str(), open_mode | O_NOFOLLOW));
    if (profile_fd == -1) {
        // It's not an error if the profile file does not exist.
        if (errno != ENOENT) {
            PLOG(ERROR) << "Failed to lstat profile_dir: " << profile_dir;
        }
    }
    // TODO(calin): use AutoCloseFD instead of closing the fd manually.
    if (close(profile_dir_fd) != 0) {
        PLOG(WARNING) << "Could not close profile dir " << profile_dir;
    }
    return profile_fd;
}

static fd_t open_primary_profile_file(userid_t user, const char* pkgname) {
    std::string profile_dir = create_data_user_profile_package_path(user, pkgname);
    return open_primary_profile_file_from_dir(profile_dir, O_RDONLY);
}

static fd_t open_reference_profile(uid_t uid, const char* pkgname, bool read_write) {
    std::string reference_profile_dir = create_data_ref_profile_package_path(pkgname);
    int flags = read_write ? O_RDWR | O_CREAT : O_RDONLY;
    fd_t fd = open_primary_profile_file_from_dir(reference_profile_dir, flags);
    if (fd < 0) {
        return -1;
    }
    if (read_write) {
        // Fix the owner.
        if (fchown(fd, uid, uid) < 0) {
            close(fd);
            return -1;
        }
    }
    return fd;
}

static void open_profile_files(uid_t uid, const char* pkgname,
            /*out*/ std::vector<fd_t>* profiles_fd, /*out*/ fd_t* reference_profile_fd) {
    // Open the reference profile in read-write mode as profman might need to save the merge.
    *reference_profile_fd = open_reference_profile(uid, pkgname, /*read_write*/ true);
    if (*reference_profile_fd < 0) {
        // We can't access the reference profile file.
        return;
    }

    std::vector<userid_t> users = get_known_users(/*volume_uuid*/ nullptr);
    for (auto user : users) {
        fd_t profile_fd = open_primary_profile_file(user, pkgname);
        // Add to the lists only if both fds are valid.
        if (profile_fd >= 0) {
            profiles_fd->push_back(profile_fd);
        }
    }
}

static void drop_capabilities(uid_t uid) {
    if (setgid(uid) != 0) {
        ALOGE("setgid(%d) failed in installd during dexopt\n", uid);
        exit(64);
    }
    if (setuid(uid) != 0) {
        ALOGE("setuid(%d) failed in installd during dexopt\n", uid);
        exit(65);
    }
    // drop capabilities
    struct __user_cap_header_struct capheader;
    struct __user_cap_data_struct capdata[2];
    memset(&capheader, 0, sizeof(capheader));
    memset(&capdata, 0, sizeof(capdata));
    capheader.version = _LINUX_CAPABILITY_VERSION_3;
    if (capset(&capheader, &capdata[0]) < 0) {
        ALOGE("capset failed: %s\n", strerror(errno));
        exit(66);
    }
}

static constexpr int PROFMAN_BIN_RETURN_CODE_COMPILE = 0;
static constexpr int PROFMAN_BIN_RETURN_CODE_SKIP_COMPILATION = 1;
static constexpr int PROFMAN_BIN_RETURN_CODE_BAD_PROFILES = 2;
static constexpr int PROFMAN_BIN_RETURN_CODE_ERROR_IO = 3;
static constexpr int PROFMAN_BIN_RETURN_CODE_ERROR_LOCKING = 4;

static void run_profman(const std::vector<fd_t>& profiles_fd, fd_t reference_profile_fd) {
    static const size_t MAX_INT_LEN = 32;
    static const char* PROFMAN_BIN = "/system/bin/profman";

    std::vector<std::string> profile_args(profiles_fd.size());
    char profile_buf[strlen("--profile-file-fd=") + MAX_INT_LEN];
    for (size_t k = 0; k < profiles_fd.size(); k++) {
        sprintf(profile_buf, "--profile-file-fd=%d", profiles_fd[k]);
        profile_args[k].assign(profile_buf);
    }
    char reference_profile_arg[strlen("--reference-profile-file-fd=") + MAX_INT_LEN];
    sprintf(reference_profile_arg, "--reference-profile-file-fd=%d", reference_profile_fd);

    // program name, reference profile fd, the final NULL and the profile fds
    const char* argv[3 + profiles_fd.size()];
    int i = 0;
    argv[i++] = PROFMAN_BIN;
    argv[i++] = reference_profile_arg;
    for (size_t k = 0; k < profile_args.size(); k++) {
        argv[i++] = profile_args[k].c_str();
    }
    // Do not add after dex2oat_flags, they should override others for debugging.
    argv[i] = NULL;

    execv(PROFMAN_BIN, (char * const *)argv);
    ALOGE("execv(%s) failed: %s\n", PROFMAN_BIN, strerror(errno));
    exit(68);   /* only get here on exec failure */
}

// Decides if profile guided compilation is needed or not based on existing profiles.
// Returns true if there is enough information in the current profiles that worth
// a re-compilation of the package.
// If the return value is true all the current profiles would have been merged into
// the reference profiles accessible with open_reference_profile().
static bool analyse_profiles(uid_t uid, const char* pkgname) {
    std::vector<fd_t> profiles_fd;
    fd_t reference_profile_fd = -1;
    open_profile_files(uid, pkgname, &profiles_fd, &reference_profile_fd);
    if (profiles_fd.empty() || (reference_profile_fd == -1)) {
        // Skip profile guided compilation because no profiles were found.
        // Or if the reference profile info couldn't be opened.
        close_all_fds(profiles_fd, "profiles_fd");
        if ((reference_profile_fd != - 1) && (close(reference_profile_fd) != 0)) {
            PLOG(WARNING) << "Failed to close fd for reference profile";
        }
        return false;
    }

    ALOGV("PROFMAN: --- BEGIN '%s' ---\n", pkgname);

    pid_t pid = fork();
    if (pid == 0) {
        /* child -- drop privileges before continuing */
        drop_capabilities(uid);
        run_profman(profiles_fd, reference_profile_fd);
        exit(68);   /* only get here on exec failure */
    }
    /* parent */
    int return_code = wait_child(pid);
    bool need_to_compile = false;
    bool delete_current_profiles = false;
    bool delete_reference_profile = false;
    if (!WIFEXITED(return_code)) {
        LOG(WARNING) << "profman failed for package " << pkgname << ": " << return_code;
    } else {
        return_code = WEXITSTATUS(return_code);
        switch (return_code) {
            case PROFMAN_BIN_RETURN_CODE_COMPILE:
                need_to_compile = true;
                delete_current_profiles = true;
                delete_reference_profile = false;
                break;
            case PROFMAN_BIN_RETURN_CODE_SKIP_COMPILATION:
                need_to_compile = false;
                delete_current_profiles = false;
                delete_reference_profile = false;
                break;
            case PROFMAN_BIN_RETURN_CODE_BAD_PROFILES:
                LOG(WARNING) << "Bad profiles for package " << pkgname;
                need_to_compile = false;
                delete_current_profiles = true;
                delete_reference_profile = true;
                break;
            case PROFMAN_BIN_RETURN_CODE_ERROR_IO:  // fall-through
            case PROFMAN_BIN_RETURN_CODE_ERROR_LOCKING:
                // Temporary IO problem (e.g. locking). Ignore but log a warning.
                LOG(WARNING) << "IO error while reading profiles for package " << pkgname;
                need_to_compile = false;
                delete_current_profiles = false;
                delete_reference_profile = false;
                break;
           default:
                // Unknown return code or error. Unlink profiles.
                LOG(WARNING) << "Unknown error code while processing profiles for package " << pkgname
                        << ": " << return_code;
                need_to_compile = false;
                delete_current_profiles = true;
                delete_reference_profile = true;
                break;
        }
    }
    close_all_fds(profiles_fd, "profiles_fd");
    if (close(reference_profile_fd) != 0) {
        PLOG(WARNING) << "Failed to close fd for reference profile";
    }
    if (delete_current_profiles) {
        unlink_current_profiles(pkgname);
    }
    if (delete_reference_profile) {
        unlink_reference_profile(pkgname);
    }
    return need_to_compile;
}

static void trim_extension(char* path) {
  // Trim the extension.
  int pos = strlen(path);
  for (; pos >= 0 && path[pos] != '.'; --pos) {}
  if (pos >= 0) {
      path[pos] = '\0';  // Trim extension
  }
}

static bool add_extension_to_file_name(char* file_name, const char* extension) {
    if (strlen(file_name) + strlen(extension) + 1 > PKG_PATH_MAX) {
        return false;
    }
    strcat(file_name, extension);
    return true;
}

static int open_output_file(char* file_name, bool recreate) {
    int flags = O_RDWR | O_CREAT;
    if (recreate) {
        unlink(file_name);
        flags |= O_EXCL;
    }
    return open(file_name, flags, 0600);
}

static bool set_permissions_and_ownership(int fd, bool is_public, int uid, const char* path) {
    if (fchmod(fd,
               S_IRUSR|S_IWUSR|S_IRGRP |
               (is_public ? S_IROTH : 0)) < 0) {
        ALOGE("installd cannot chmod '%s' during dexopt\n", path);
        return false;
    } else if (fchown(fd, AID_SYSTEM, uid) < 0) {
        ALOGE("installd cannot chown '%s' during dexopt\n", path);
        return false;
    }
    return true;
}

static bool create_oat_out_path(const char* apk_path, const char* instruction_set,
            const char* oat_dir, /*out*/ char* out_path) {
    // Early best-effort check whether we can fit the the path into our buffers.
    // Note: the cache path will require an additional 5 bytes for ".swap", but we'll try to run
    // without a swap file, if necessary. Reference profiles file also add an extra ".prof"
    // extension to the cache path (5 bytes).
    if (strlen(apk_path) >= (PKG_PATH_MAX - 8)) {
        ALOGE("apk_path too long '%s'\n", apk_path);
        return false;
    }

    if (oat_dir != NULL && oat_dir[0] != '!') {
        if (validate_apk_path(oat_dir)) {
            ALOGE("invalid oat_dir '%s'\n", oat_dir);
            return false;
        }
        if (!calculate_oat_file_path(out_path, oat_dir, apk_path, instruction_set)) {
            return false;
        }
    } else {
        if (!create_cache_path(out_path, apk_path, instruction_set)) {
            return false;
        }
    }
    return true;
}

// TODO: Consider returning error codes.
bool merge_profiles(uid_t uid, const char *pkgname) {
    return analyse_profiles(uid, pkgname);
}

int dexopt(const char* apk_path, uid_t uid, const char* pkgname, const char* instruction_set,
           int dexopt_needed, const char* oat_dir, int dexopt_flags, const char* compiler_filter,
           const char* volume_uuid ATTRIBUTE_UNUSED)
{
    struct utimbuf ut;
    struct stat input_stat;
    char out_path[PKG_PATH_MAX];
    char swap_file_name[PKG_PATH_MAX];
    char image_path[PKG_PATH_MAX];
    const char *input_file;
    char in_odex_path[PKG_PATH_MAX];
    int res;
    fd_t input_fd=-1, out_fd=-1, image_fd=-1, swap_fd=-1;
    bool is_public = ((dexopt_flags & DEXOPT_PUBLIC) != 0);
    bool vm_safe_mode = (dexopt_flags & DEXOPT_SAFEMODE) != 0;
    bool debuggable = (dexopt_flags & DEXOPT_DEBUGGABLE) != 0;
    bool boot_complete = (dexopt_flags & DEXOPT_BOOTCOMPLETE) != 0;
    bool profile_guided = (dexopt_flags & DEXOPT_PROFILE_GUIDED) != 0;

    CHECK(pkgname != nullptr);
    CHECK(pkgname[0] != 0);

    fd_t reference_profile_fd = -1;
    // Public apps should not be compiled with profile information ever. Same goes for the special
    // package '*' used for the system server.
    if (!is_public && pkgname[0] != '*') {
        // Open reference profile in read only mode as dex2oat does not get write permissions.
        reference_profile_fd = open_reference_profile(uid, pkgname, /*read_write*/ false);
        // Note: it's OK to not find a profile here.
    }

    if ((dexopt_flags & ~DEXOPT_MASK) != 0) {
        LOG_FATAL("dexopt flags contains unknown fields\n");
    }

    if (!create_oat_out_path(apk_path, instruction_set, oat_dir, out_path)) {
        return false;
    }

    switch (dexopt_needed) {
        case DEXOPT_DEX2OAT_NEEDED:
            input_file = apk_path;
            break;

        case DEXOPT_PATCHOAT_NEEDED:
            if (!calculate_odex_file_path(in_odex_path, apk_path, instruction_set)) {
                return -1;
            }
            input_file = in_odex_path;
            break;

        case DEXOPT_SELF_PATCHOAT_NEEDED:
            input_file = out_path;
            break;

        default:
            ALOGE("Invalid dexopt needed: %d\n", dexopt_needed);
            exit(72);
    }

    memset(&input_stat, 0, sizeof(input_stat));
    stat(input_file, &input_stat);

    input_fd = open(input_file, O_RDONLY, 0);
    if (input_fd < 0) {
        ALOGE("installd cannot open '%s' for input during dexopt\n", input_file);
        return -1;
    }

    unlink(out_path);
    out_fd = open(out_path, O_RDWR | O_CREAT | O_EXCL, 0644);
    if (out_fd < 0) {
        ALOGE("installd cannot open '%s' for output during dexopt\n", out_path);
        goto fail;
    }
    if (!set_permissions_and_ownership(out_fd, is_public, uid, out_path)) {
        goto fail;
    }

    // Create a swap file if necessary.
    if (ShouldUseSwapFileForDexopt()) {
        // Make sure there really is enough space.
        strcpy(swap_file_name, out_path);
        if (add_extension_to_file_name(swap_file_name, ".swap")) {
            swap_fd = open_output_file(swap_file_name, /*recreate*/true);
        }
        if (swap_fd < 0) {
            // Could not create swap file. Optimistically go on and hope that we can compile
            // without it.
            ALOGE("installd could not create '%s' for swap during dexopt\n", swap_file_name);
        } else {
            // Immediately unlink. We don't really want to hit flash.
            unlink(swap_file_name);
        }
    }

    // Avoid generating an app image for extract only since it will not contain any classes.
    strcpy(image_path, out_path);
    trim_extension(image_path);
    if (add_extension_to_file_name(image_path, ".art")) {
      char app_image_format[kPropertyValueMax];
      bool have_app_image_format =
              get_property("dalvik.vm.appimageformat", app_image_format, NULL) > 0;
      // Use app images only if it is enabled (by a set image format) and we are compiling
      // profile-guided (so the app image doesn't conservatively contain all classes).
      if (profile_guided && have_app_image_format) {
          // Recreate is false since we want to avoid deleting the image in case dex2oat decides to
          // not compile anything.
          image_fd = open_output_file(image_path, /*recreate*/false);
          if (image_fd < 0) {
              // Could not create application image file. Go on since we can compile without it.
              ALOGE("installd could not create '%s' for image file during dexopt\n", image_path);
          } else if (!set_permissions_and_ownership(image_fd, is_public, uid, image_path)) {
              image_fd = -1;
          }
      }
      // If we have a valid image file path but no image fd, erase the image file.
      if (image_fd < 0) {
          unlink(image_path);
      }
    }

    ALOGV("DexInv: --- BEGIN '%s' ---\n", input_file);

    pid_t pid;
    pid = fork();
    if (pid == 0) {
        /* child -- drop privileges before continuing */
        drop_capabilities(uid);

        SetDex2OatAndPatchOatScheduling(boot_complete);
        if (flock(out_fd, LOCK_EX | LOCK_NB) != 0) {
            ALOGE("flock(%s) failed: %s\n", out_path, strerror(errno));
            exit(67);
        }

        if (dexopt_needed == DEXOPT_PATCHOAT_NEEDED
            || dexopt_needed == DEXOPT_SELF_PATCHOAT_NEEDED) {
            run_patchoat(input_fd, out_fd, input_file, out_path, pkgname, instruction_set);
        } else if (dexopt_needed == DEXOPT_DEX2OAT_NEEDED) {
            // Pass dex2oat the relative path to the input file.
            const char *input_file_name = strrchr(input_file, '/');
            if (input_file_name == NULL) {
                input_file_name = input_file;
            } else {
                input_file_name++;
            }
            run_dex2oat(input_fd, out_fd, image_fd, input_file_name, out_path, swap_fd,
                        instruction_set, compiler_filter, vm_safe_mode, debuggable, boot_complete,
                        reference_profile_fd);
        } else {
            ALOGE("Invalid dexopt needed: %d\n", dexopt_needed);
            exit(73);
        }
        exit(68);   /* only get here on exec failure */
    } else {
        res = wait_child(pid);
        if (res == 0) {
            ALOGV("DexInv: --- END '%s' (success) ---\n", input_file);
        } else {
            ALOGE("DexInv: --- END '%s' --- status=0x%04x, process failed\n", input_file, res);
            goto fail;
        }
    }

    ut.actime = input_stat.st_atime;
    ut.modtime = input_stat.st_mtime;
    utime(out_path, &ut);

    close(out_fd);
    close(input_fd);
    if (swap_fd >= 0) {
        close(swap_fd);
    }
    if (reference_profile_fd >= 0) {
        close(reference_profile_fd);
    }
    if (image_fd >= 0) {
        close(image_fd);
    }
    return 0;

fail:
    if (out_fd >= 0) {
        close(out_fd);
        unlink(out_path);
    }
    if (input_fd >= 0) {
        close(input_fd);
    }
    if (reference_profile_fd >= 0) {
        close(reference_profile_fd);
        // We failed to compile. Unlink the reference profile. Current profiles are already unlinked
        // when profmoan advises compilation.
        unlink_reference_profile(pkgname);
    }
    if (swap_fd >= 0) {
        close(swap_fd);
    }
    if (image_fd >= 0) {
        close(image_fd);
    }
    return -1;
}

int mark_boot_complete(const char* instruction_set)
{
  char boot_marker_path[PKG_PATH_MAX];
  sprintf(boot_marker_path,
          "%s/%s/%s/.booting",
          android_data_dir.path,
          DALVIK_CACHE,
          instruction_set);

  ALOGV("mark_boot_complete : %s", boot_marker_path);
  if (unlink(boot_marker_path) != 0) {
      ALOGE("Unable to unlink boot marker at %s, error=%s", boot_marker_path,
            strerror(errno));
      return -1;
  }

  return 0;
}

void mkinnerdirs(char* path, int basepos, mode_t mode, int uid, int gid,
        struct stat* statbuf)
{
    while (path[basepos] != 0) {
        if (path[basepos] == '/') {
            path[basepos] = 0;
            if (lstat(path, statbuf) < 0) {
                ALOGV("Making directory: %s\n", path);
                if (mkdir(path, mode) == 0) {
                    chown(path, uid, gid);
                } else {
                    ALOGW("Unable to make directory %s: %s\n", path, strerror(errno));
                }
            }
            path[basepos] = '/';
            basepos++;
        }
        basepos++;
    }
}

int linklib(const char* uuid, const char* pkgname, const char* asecLibDir, int userId)
{
    struct stat s, libStat;
    int rc = 0;

    std::string _pkgdir(create_data_user_package_path(uuid, userId, pkgname));
    std::string _libsymlink(_pkgdir + PKG_LIB_POSTFIX);

    const char* pkgdir = _pkgdir.c_str();
    const char* libsymlink = _libsymlink.c_str();

    if (stat(pkgdir, &s) < 0) return -1;

    if (chown(pkgdir, AID_INSTALL, AID_INSTALL) < 0) {
        ALOGE("failed to chown '%s': %s\n", pkgdir, strerror(errno));
        return -1;
    }

    if (chmod(pkgdir, 0700) < 0) {
        ALOGE("linklib() 1: failed to chmod '%s': %s\n", pkgdir, strerror(errno));
        rc = -1;
        goto out;
    }

    if (lstat(libsymlink, &libStat) < 0) {
        if (errno != ENOENT) {
            ALOGE("couldn't stat lib dir: %s\n", strerror(errno));
            rc = -1;
            goto out;
        }
    } else {
        if (S_ISDIR(libStat.st_mode)) {
            if (delete_dir_contents(libsymlink, 1, NULL) < 0) {
                rc = -1;
                goto out;
            }
        } else if (S_ISLNK(libStat.st_mode)) {
            if (unlink(libsymlink) < 0) {
                ALOGE("couldn't unlink lib dir: %s\n", strerror(errno));
                rc = -1;
                goto out;
            }
        }
    }

    if (symlink(asecLibDir, libsymlink) < 0) {
        ALOGE("couldn't symlink directory '%s' -> '%s': %s\n", libsymlink, asecLibDir,
                strerror(errno));
        rc = -errno;
        goto out;
    }

out:
    if (chmod(pkgdir, s.st_mode) < 0) {
        ALOGE("linklib() 2: failed to chmod '%s': %s\n", pkgdir, strerror(errno));
        rc = -errno;
    }

    if (chown(pkgdir, s.st_uid, s.st_gid) < 0) {
        ALOGE("failed to chown '%s' : %s\n", pkgdir, strerror(errno));
        return -errno;
    }

    return rc;
}

static void run_idmap(const char *target_apk, const char *overlay_apk, int idmap_fd)
{
    static const char *IDMAP_BIN = "/system/bin/idmap";
    static const size_t MAX_INT_LEN = 32;
    char idmap_str[MAX_INT_LEN];

    snprintf(idmap_str, sizeof(idmap_str), "%d", idmap_fd);

    execl(IDMAP_BIN, IDMAP_BIN, "--fd", target_apk, overlay_apk, idmap_str, (char*)NULL);
    ALOGE("execl(%s) failed: %s\n", IDMAP_BIN, strerror(errno));
}

// Transform string /a/b/c.apk to (prefix)/a@b@c.apk@(suffix)
// eg /a/b/c.apk to /data/resource-cache/a@b@c.apk@idmap
static int flatten_path(const char *prefix, const char *suffix,
        const char *overlay_path, char *idmap_path, size_t N)
{
    if (overlay_path == NULL || idmap_path == NULL) {
        return -1;
    }
    const size_t len_overlay_path = strlen(overlay_path);
    // will access overlay_path + 1 further below; requires absolute path
    if (len_overlay_path < 2 || *overlay_path != '/') {
        return -1;
    }
    const size_t len_idmap_root = strlen(prefix);
    const size_t len_suffix = strlen(suffix);
    if (SIZE_MAX - len_idmap_root < len_overlay_path ||
            SIZE_MAX - (len_idmap_root + len_overlay_path) < len_suffix) {
        // additions below would cause overflow
        return -1;
    }
    if (N < len_idmap_root + len_overlay_path + len_suffix) {
        return -1;
    }
    memset(idmap_path, 0, N);
    snprintf(idmap_path, N, "%s%s%s", prefix, overlay_path + 1, suffix);
    char *ch = idmap_path + len_idmap_root;
    while (*ch != '\0') {
        if (*ch == '/') {
            *ch = '@';
        }
        ++ch;
    }
    return 0;
}

int idmap(const char *target_apk, const char *overlay_apk, uid_t uid)
{
    ALOGV("idmap target_apk=%s overlay_apk=%s uid=%d\n", target_apk, overlay_apk, uid);

    int idmap_fd = -1;
    char idmap_path[PATH_MAX];

    if (flatten_path(IDMAP_PREFIX, IDMAP_SUFFIX, overlay_apk,
                idmap_path, sizeof(idmap_path)) == -1) {
        ALOGE("idmap cannot generate idmap path for overlay %s\n", overlay_apk);
        goto fail;
    }

    unlink(idmap_path);
    idmap_fd = open(idmap_path, O_RDWR | O_CREAT | O_EXCL, 0644);
    if (idmap_fd < 0) {
        ALOGE("idmap cannot open '%s' for output: %s\n", idmap_path, strerror(errno));
        goto fail;
    }
    if (fchown(idmap_fd, AID_SYSTEM, uid) < 0) {
        ALOGE("idmap cannot chown '%s'\n", idmap_path);
        goto fail;
    }
    if (fchmod(idmap_fd, S_IRUSR | S_IWUSR | S_IRGRP | S_IROTH) < 0) {
        ALOGE("idmap cannot chmod '%s'\n", idmap_path);
        goto fail;
    }

    pid_t pid;
    pid = fork();
    if (pid == 0) {
        /* child -- drop privileges before continuing */
        if (setgid(uid) != 0) {
            ALOGE("setgid(%d) failed during idmap\n", uid);
            exit(1);
        }
        if (setuid(uid) != 0) {
            ALOGE("setuid(%d) failed during idmap\n", uid);
            exit(1);
        }
        if (flock(idmap_fd, LOCK_EX | LOCK_NB) != 0) {
            ALOGE("flock(%s) failed during idmap: %s\n", idmap_path, strerror(errno));
            exit(1);
        }

        run_idmap(target_apk, overlay_apk, idmap_fd);
        exit(1); /* only if exec call to idmap failed */
    } else {
        int status = wait_child(pid);
        if (status != 0) {
            ALOGE("idmap failed, status=0x%04x\n", status);
            goto fail;
        }
    }

    close(idmap_fd);
    return 0;
fail:
    if (idmap_fd >= 0) {
        close(idmap_fd);
        unlink(idmap_path);
    }
    return -1;
}

int restorecon_app_data(const char* uuid, const char* pkgName, userid_t userid, int flags,
        appid_t appid, const char* seinfo) {
    int res = 0;

    // SELINUX_ANDROID_RESTORECON_DATADATA flag is set by libselinux. Not needed here.
    unsigned int seflags = SELINUX_ANDROID_RESTORECON_RECURSE;

    if (!pkgName || !seinfo) {
        ALOGE("Package name or seinfo tag is null when trying to restorecon.");
        return -1;
    }

    uid_t uid = multiuser_get_uid(userid, appid);
    if (flags & FLAG_STORAGE_CE) {
        auto path = create_data_user_package_path(uuid, userid, pkgName);
        if (selinux_android_restorecon_pkgdir(path.c_str(), seinfo, uid, seflags) < 0) {
            PLOG(ERROR) << "restorecon failed for " << path;
            res = -1;
        }
    }
    if (flags & FLAG_STORAGE_DE) {
        auto path = create_data_user_de_package_path(uuid, userid, pkgName);
        if (selinux_android_restorecon_pkgdir(path.c_str(), seinfo, uid, seflags) < 0) {
            PLOG(ERROR) << "restorecon failed for " << path;
            // TODO: include result once 25796509 is fixed
        }
    }

    return res;
}

int create_oat_dir(const char* oat_dir, const char* instruction_set)
{
    char oat_instr_dir[PKG_PATH_MAX];

    if (validate_apk_path(oat_dir)) {
        ALOGE("invalid apk path '%s' (bad prefix)\n", oat_dir);
        return -1;
    }
    if (fs_prepare_dir(oat_dir, S_IRWXU | S_IRWXG | S_IXOTH, AID_SYSTEM, AID_INSTALL)) {
        return -1;
    }
    if (selinux_android_restorecon(oat_dir, 0)) {
        ALOGE("cannot restorecon dir '%s': %s\n", oat_dir, strerror(errno));
        return -1;
    }
    snprintf(oat_instr_dir, PKG_PATH_MAX, "%s/%s", oat_dir, instruction_set);
    if (fs_prepare_dir(oat_instr_dir, S_IRWXU | S_IRWXG | S_IXOTH, AID_SYSTEM, AID_INSTALL)) {
        return -1;
    }
    return 0;
}

int rm_package_dir(const char* apk_path)
{
    if (validate_apk_path(apk_path)) {
        ALOGE("invalid apk path '%s' (bad prefix)\n", apk_path);
        return -1;
    }
    return delete_dir_contents(apk_path, 1 /* also_delete_dir */ , NULL /* exclusion_predicate */);
}

int link_file(const char* relative_path, const char* from_base, const char* to_base) {
    char from_path[PKG_PATH_MAX];
    char to_path[PKG_PATH_MAX];
    snprintf(from_path, PKG_PATH_MAX, "%s/%s", from_base, relative_path);
    snprintf(to_path, PKG_PATH_MAX, "%s/%s", to_base, relative_path);

    if (validate_apk_path_subdirs(from_path)) {
        ALOGE("invalid app data sub-path '%s' (bad prefix)\n", from_path);
        return -1;
    }

    if (validate_apk_path_subdirs(to_path)) {
        ALOGE("invalid app data sub-path '%s' (bad prefix)\n", to_path);
        return -1;
    }

    const int ret = link(from_path, to_path);
    if (ret < 0) {
        ALOGE("link(%s, %s) failed : %s", from_path, to_path, strerror(errno));
        return -1;
    }

    return 0;
}

<<<<<<< HEAD
// Helper for move_ab, so that we can have common failure-case cleanup.
static bool unlink_and_rename(const char* from, const char* to) {
    // Check whether "from" exists, and if so whether it's regular. If it is, unlink. Otherwise,
    // return a failure.
    struct stat s;
    if (stat(to, &s) == 0) {
        if (!S_ISREG(s.st_mode)) {
            LOG(ERROR) << from << " is not a regular file to replace for A/B.";
            return false;
        }
        if (unlink(to) != 0) {
            LOG(ERROR) << "Could not unlink " << to << " to move A/B.";
            return false;
        }
    } else {
        // This may be a permission problem. We could investigate the error code, but we'll just
        // let the rename failure do the work for us.
    }

    // Try to rename "to" to "from."
    if (rename(from, to) != 0) {
        PLOG(ERROR) << "Could not rename " << from << " to " << to;
        return false;
    }
=======
int calculate_oat_file_path(char path[PKG_PATH_MAX], const char *oat_dir, const char *apk_path,
        const char *instruction_set) {
    const char *file_name_start;
    const char *file_name_end;
>>>>>>> 1ccaed4d

    return true;
}

int move_ab(const char* apk_path, const char* instruction_set, const char* oat_dir) {
    if (apk_path == nullptr || instruction_set == nullptr || oat_dir == nullptr) {
        LOG(ERROR) << "Cannot move_ab with null input";
        return -1;
    }
    if (validate_apk_path(apk_path) != 0) {
        LOG(ERROR) << "invalid apk_path " << apk_path;
        return -1;
    }
    if (validate_apk_path(oat_dir) != 0) {
        LOG(ERROR) << "invalid oat_dir " << oat_dir;
        return -1;
    }

    char a_path[PKG_PATH_MAX];
    if (!calculate_oat_file_path(a_path, oat_dir, apk_path, instruction_set)) {
        return -1;
    }

    // B path = A path + ".b"
    std::string b_path = StringPrintf("%s.b", a_path);

    // Check whether B exists.
    {
        struct stat s;
        if (stat(b_path.c_str(), &s) != 0) {
            // Silently ignore for now. The service calling this isn't smart enough to understand
            // lack of artifacts at the moment.
            return -1;
        }
        if (!S_ISREG(s.st_mode)) {
            LOG(ERROR) << "A/B artifact " << b_path << " is not a regular file.";
            // Try to unlink, but swallow errors.
            unlink(b_path.c_str());
            return -1;
        }
    }

    // Rename B to A.
    if (!unlink_and_rename(b_path.c_str(), a_path)) {
        // Delete the b_path so we don't try again (or fail earlier).
        if (unlink(b_path.c_str()) != 0) {
            PLOG(ERROR) << "Could not unlink " << b_path;
        }

        return -1;
    }

    return 0;
}

}  // namespace installd
}  // namespace android<|MERGE_RESOLUTION|>--- conflicted
+++ resolved
@@ -1827,7 +1827,6 @@
     return 0;
 }
 
-<<<<<<< HEAD
 // Helper for move_ab, so that we can have common failure-case cleanup.
 static bool unlink_and_rename(const char* from, const char* to) {
     // Check whether "from" exists, and if so whether it's regular. If it is, unlink. Otherwise,
@@ -1852,13 +1851,6 @@
         PLOG(ERROR) << "Could not rename " << from << " to " << to;
         return false;
     }
-=======
-int calculate_oat_file_path(char path[PKG_PATH_MAX], const char *oat_dir, const char *apk_path,
-        const char *instruction_set) {
-    const char *file_name_start;
-    const char *file_name_end;
->>>>>>> 1ccaed4d
-
     return true;
 }
 
